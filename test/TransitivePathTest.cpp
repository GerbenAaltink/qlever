// Copyright 2018, University of Freiburg,
// Chair of Algorithms and Data Structures.
// Author: Florian Kramer (florian.kramer@mail.uni-freiburg.de)

#include <array>
#include <vector>

#include <gtest/gtest.h>

#include "../src/engine/TransitivePath.h"
#include "../src/global/Id.h"

<<<<<<< HEAD
ad_utility::LimitedAllocator<Id>& alloc() {
  static ad_utility::LimitedAllocator<Id> a{
      ad_utility::makeAllocationState(4000000000)};
  return a;
=======
void sameUnorderedContent(const IdTable& a, const IdTable& b) {
  auto aCpy = a;
  auto bCpy = b;
  auto sorter = [](const auto& a, const auto& b) {
    if (a.cols() != b.cols()) {
      return a.cols() < b.cols();
    }
    for (size_t i = 0; i < a.cols(); ++i) {
      if (a[i] != b[i]) {
        return a[i] < b[i];
      }
    }
    // equal means "not smaller"
    return false;
  };
  std::sort(aCpy.begin(), aCpy.end(), sorter);
  std::sort(bCpy.begin(), bCpy.end(), sorter);
  ASSERT_EQ(aCpy, bCpy);
>>>>>>> b2fc96d7
}

TEST(TransitivePathTest, computeTransitivePath) {
  IdTable sub(2, alloc());
  sub.push_back({0, 2});
  sub.push_back({2, 4});
  sub.push_back({4, 7});
  sub.push_back({0, 7});
  sub.push_back({3, 3});
  sub.push_back({7, 0});
  // Disconnected component.
  sub.push_back({10, 11});

  IdTable result(2, alloc());

  IdTable expected(2, alloc());
  expected.push_back({0, 2});
  expected.push_back({0, 4});
  expected.push_back({0, 7});
  expected.push_back({0, 0});
  expected.push_back({2, 4});
  expected.push_back({2, 7});
  expected.push_back({2, 0});
  expected.push_back({2, 2});
  expected.push_back({4, 7});
  expected.push_back({4, 0});
  expected.push_back({4, 2});
  expected.push_back({4, 4});
  expected.push_back({3, 3});
  expected.push_back({7, 0});
  expected.push_back({7, 2});
  expected.push_back({7, 4});
  expected.push_back({7, 7});
  expected.push_back({10, 11});

  TransitivePath::computeTransitivePath<2>(&result, sub, true, true, 0, 1, 0, 0,
                                           1,
                                           std::numeric_limits<size_t>::max());
  // ASSERT_EQ(expected, result);
  sameUnorderedContent(expected, result);

  result.clear();
  expected.clear();
  expected.push_back({0, 2});
  expected.push_back({0, 4});
  expected.push_back({0, 7});
  expected.push_back({0, 0});
  expected.push_back({2, 4});
  expected.push_back({2, 7});
  expected.push_back({4, 7});
  expected.push_back({4, 0});
  expected.push_back({3, 3});
  expected.push_back({7, 0});
  expected.push_back({7, 2});
  expected.push_back({7, 7});
  expected.push_back({10, 11});

  TransitivePath::computeTransitivePath<2>(&result, sub, true, true, 0, 1, 0, 0,
                                           1, 2);
  sameUnorderedContent(expected, result);
  // ASSERT_EQ(expected, result);

  result.clear();
  expected.clear();
  expected.push_back({7, 0});
  expected.push_back({7, 2});
  expected.push_back({7, 7});

  TransitivePath::computeTransitivePath<2>(&result, sub, false, true, 0, 1, 7,
                                           0, 1, 2);
  // ASSERT_EQ(expected, result);
  sameUnorderedContent(expected, result);

  result.clear();
  expected.clear();
  expected.push_back({0, 2});
  expected.push_back({7, 2});

  TransitivePath::computeTransitivePath<2>(&result, sub, true, false, 0, 1, 0,
                                           2, 1, 2);
  // ASSERT_EQ(expected, result);
  sameUnorderedContent(expected, result);
}<|MERGE_RESOLUTION|>--- conflicted
+++ resolved
@@ -10,12 +10,12 @@
 #include "../src/engine/TransitivePath.h"
 #include "../src/global/Id.h"
 
-<<<<<<< HEAD
 ad_utility::LimitedAllocator<Id>& alloc() {
   static ad_utility::LimitedAllocator<Id> a{
       ad_utility::makeAllocationState(4000000000)};
   return a;
-=======
+}
+
 void sameUnorderedContent(const IdTable& a, const IdTable& b) {
   auto aCpy = a;
   auto bCpy = b;
@@ -34,7 +34,6 @@
   std::sort(aCpy.begin(), aCpy.end(), sorter);
   std::sort(bCpy.begin(), bCpy.end(), sorter);
   ASSERT_EQ(aCpy, bCpy);
->>>>>>> b2fc96d7
 }
 
 TEST(TransitivePathTest, computeTransitivePath) {
