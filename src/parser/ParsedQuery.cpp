--- conflicted
+++ resolved
@@ -617,15 +617,12 @@
         os << arg._whereClauseTriples.back().asString();
       }
 
-<<<<<<< HEAD
     } else if constexpr (std::is_same_v<T, Bind>) {
       os << "Some kind of BIND\n";
       // TODO<joka921> proper ToString (are they used for something?)
-=======
     } else if constexpr (std::is_same_v<T, Minus>) {
       os << "MINUS ";
       arg._child.toString(os, indentation);
->>>>>>> fe25ef6b
     } else {
       static_assert(std::is_same_v<T, TransPath>);
       os << "TRANS PATH from " << arg._left << " to " << arg._right
