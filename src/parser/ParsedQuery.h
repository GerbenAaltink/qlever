// Copyright 2014, University of Freiburg,
// Chair of Algorithms and Data Structures.
// Author: Björn Buchhold (buchhold@informatik.uni-freiburg.de)
#pragma once

#include <initializer_list>
#include <string>
#include <utility>
#include <vector>

#include <variant>
#include "../util/Exception.h"
#include "../util/HashMap.h"
#include "../util/StringUtils.h"
#include "ParseException.h"

using std::string;
using std::vector;

// Data container for prefixes
class SparqlPrefix {
 public:
  SparqlPrefix(const string& prefix, const string& uri)
      : _prefix(prefix), _uri(uri) {}

  string _prefix;
  string _uri;

  string asString() const;
};

class PropertyPath {
 public:
  enum class Operation {
    SEQUENCE,
    ALTERNATIVE,
    TRANSITIVE,
    TRANSITIVE_MIN,  // e.g. +
    TRANSITIVE_MAX,  // e.g. *n or ?
    INVERSE,
    IRI
  };

  PropertyPath()
      : _operation(Operation::IRI),
        _limit(0),
        _iri(),
        _children(),
        _can_be_null(false) {}
  explicit PropertyPath(Operation op)
      : _operation(op), _limit(0), _iri(), _children(), _can_be_null(false) {}
  PropertyPath(Operation op, uint16_t limit, const std::string& iri,
               std::initializer_list<PropertyPath> children);

  bool operator==(const PropertyPath& other) const {
    return _operation == other._operation && _limit == other._limit &&
           _iri == other._iri && _children == other._children &&
           _can_be_null == other._can_be_null;
  }

  void writeToStream(std::ostream& out) const;
  std::string asString() const;

  void computeCanBeNull();

  Operation _operation;
  // For the limited transitive operations
  uint_fast16_t _limit;

  // In case of an iri
  std::string _iri;

  std::vector<PropertyPath> _children;

  /**
   * True iff this property path is either a transitive path with minimum length
   * of 0, or if all of this transitive path's children can be null.
   */
  bool _can_be_null;
};

inline bool isVariable(const string& elem) {
  return ad_utility::startsWith(elem, "?");
}

inline bool isVariable(const PropertyPath& elem) {
  return elem._operation == PropertyPath::Operation::IRI &&
         isVariable(elem._iri);
}

std::ostream& operator<<(std::ostream& out, const PropertyPath& p);

// Data container for parsed triples from the where clause
class SparqlTriple {
 public:
  SparqlTriple(const string& s, const PropertyPath& p, const string& o)
      : _s(s), _p(p), _o(o) {}

  SparqlTriple(const string& s, const std::string& p_iri, const string& o)
      : _s(s), _p(PropertyPath::Operation::IRI, 0, p_iri, {}), _o(o) {}

  bool operator==(const SparqlTriple& other) const {
    return _s == other._s && _p == other._p && _o == other._o;
  }
  string _s;
  PropertyPath _p;
  string _o;

  string asString() const;
};

class OrderKey {
 public:
  OrderKey(const string& key, bool desc) : _key(key), _desc(desc) {}
  explicit OrderKey(const string& textual) {
    std::string lower = ad_utility::getLowercaseUtf8(textual);
    size_t pos = 0;
    _desc = ad_utility::startsWith(lower, "desc(");
    // skip the 'desc('
    if (_desc) {
      pos += 5;
      // skip any whitespace after the opening bracket
      while (pos < textual.size() &&
             ::isspace(static_cast<unsigned char>(textual[pos]))) {
        pos++;
      }
    }
    // skip 'asc('
    if (ad_utility::startsWith(lower, "asc(")) {
      pos += 4;
      // skip any whitespace after the opening bracket
      while (pos < textual.size() &&
             ::isspace(static_cast<unsigned char>(textual[pos]))) {
        pos++;
      }
    }
    if (lower[pos] == '(') {
      // key is an alias
      size_t bracketDepth = 1;
      size_t end = pos + 1;
      while (bracketDepth > 0 && end < textual.size()) {
        if (lower[end] == '(') {
          bracketDepth++;
        } else if (lower[end] == ')') {
          bracketDepth--;
        }
        end++;
      }
      if (bracketDepth != 0) {
        throw ParseException("Unbalanced brackets in alias order by key: " +
                             textual);
      }
      _key = textual.substr(pos, end - pos);
    } else if (lower[pos] == 's') {
      // key is a text score
      if (!ad_utility::startsWith(lower.substr(pos), "score(")) {
        throw ParseException("Expected keyword score in order by key: " +
                             textual);
      }
      pos += 6;
      size_t end = pos + 1;
      // look for the first space or closing bracket character
      while (end < textual.size() && textual[end] != ')' &&
             !::isspace(static_cast<unsigned char>(textual[end]))) {
        end++;
      }
      _key = "SCORE(" + textual.substr(pos, end - pos) + ")";
    } else if (lower[pos] == '?') {
      // key is simple variable
      size_t end = pos + 1;
      // look for the first space or closing bracket character
      while (end < textual.size() && textual[end] != ')' &&
             !::isspace(static_cast<unsigned char>(textual[end]))) {
        end++;
      }
      _key = textual.substr(pos, end - pos);
    }
  }
  string _key;
  bool _desc;
};

class SparqlFilter {
 public:
  enum FilterType {
    EQ = 0,
    NE = 1,
    LT = 2,
    LE = 3,
    GT = 5,
    GE = 6,
    LANG_MATCHES = 7,
    REGEX = 8,
    PREFIX = 9
  };

  string asString() const;

  FilterType _type;
  string _lhs;
  string _rhs;
  vector<string> _additionalLhs;
  vector<string> _additionalPrefixes;
  bool _regexIgnoreCase = false;
  // True if the str function was applied to the left side.
  bool _lhsAsString = false;
};

// Represents a VALUES statement in the query.
class SparqlValues {
 public:
  // The variables to which the values will be bound
  vector<string> _variables;
  // A table storing the values in their string form
  vector<vector<string>> _values;
};

struct GraphPatternOperation;

// A parsed SPARQL query. To be extended.
class ParsedQuery {
 public:
  class GraphPattern;

  // Groups triplets and filters. Represents a node in a tree (as graph patterns
  // are recursive).
  class GraphPattern {
   public:
    // deletes the patterns children.
    GraphPattern() : _optional(false) {}
    // Move and copyconstructors to avoid double deletes on the trees children
    GraphPattern(GraphPattern&& other) = default;
    GraphPattern(const GraphPattern& other) = default;
    GraphPattern& operator=(const GraphPattern& other) = default;
    GraphPattern& operator=(GraphPattern&& other) noexcept = default;
    ~GraphPattern() = default;
    void toString(std::ostringstream& os, int indentation = 0) const;
    // Traverses the graph pattern tree and assigns a unique id to every graph
    // pattern
    void recomputeIds(size_t* id_count = nullptr);

    bool _optional;
    /**
     * @brief A id that is unique for the ParsedQuery. Ids are guaranteed to
     * start with zero and to be dense.
     */
    size_t _id = size_t(-1);

    // Filters always apply to the complete GraphPattern, no matter where
    // they appear. For VALUES and Triples, the order matters, so they
    // become children.
    std::vector<SparqlFilter> _filters;
    vector<GraphPatternOperation> _children;
  };

  /**
   * @brief All supported types of aggregate aliases
   */
  enum class AggregateType {
    COUNT,
    GROUP_CONCAT,
    FIRST,
    LAST,
    SAMPLE,
    MIN,
    MAX,
    SUM,
    AVG
  };

  static std::string AggregateTypeAsString(AggregateType t) {
    switch (t) {
      case AggregateType::COUNT:
        return "COUNT";
      case AggregateType::GROUP_CONCAT:
        return "GROUP_CONCAT";
      case AggregateType::FIRST:
        return "FIRST";
      case AggregateType::LAST:
        return "LAST";
      case AggregateType::SAMPLE:
        return "SAMPLE";
      case AggregateType::MIN:
        return "MIN";
      case AggregateType::MAX:
        return "MAX";
      case AggregateType::SUM:
        return "SUM";
      case AggregateType::AVG:
        return "AVG";
      default:
        AD_THROW(ad_semsearch::Exception::CHECK_FAILED,
                 "Illegal/unimplemented enum value in AggregateTypeAsString. "
                 "Should never happen, please report this");
    }
  }

  struct Alias {
    AggregateType _type;
    string _inVarName;
    string _outVarName;
    bool _isAggregate = true;
    bool _isDistinct = false;
    std::string _function;
    // The deilimiter used by group concat
    std::string _delimiter = " ";
  };

  ParsedQuery() = default;

  vector<SparqlPrefix> _prefixes;
  vector<string> _selectedVariables;
  GraphPattern _rootGraphPattern;
  vector<SparqlFilter> _havingClauses;
  size_t _numGraphPatterns = 1;
  vector<OrderKey> _orderBy;
  vector<string> _groupByVariables;
  std::optional<size_t> _limit;
  string _textLimit;
  string _offset;
  bool _reduced = false;
  bool _distinct = false;
  string _originalString;
  std::vector<Alias> _aliases;

  void expandPrefixes();
  void parseAliases();

  auto& children() { return _rootGraphPattern._children; }
  const auto& children() const { return _rootGraphPattern._children; }

  /**
   * @brief Adds all elements from p's rootGraphPattern to this parsed query's
   * root graph pattern. This changes the graph patterns ids.
   */
  void merge(const ParsedQuery& p);

  string asString() const;

 private:
  static void expandPrefix(
      PropertyPath& item, const ad_utility::HashMap<string, string>& prefixMap);
  static void expandPrefix(
      string& item, const ad_utility::HashMap<string, string>& prefixMap);

  /**
   * @brief Parses the given alias and adds it to the list of _aliases.
   * @param alias The inner part of the alias (without the surrounding brackets)
   * @return The new name of the variable after the aliasing was completed
   */
  std::string parseAlias(const std::string& alias);
};

struct GraphPatternOperation {
  struct BasicGraphPattern {
    vector<SparqlTriple> _whereClauseTriples;
  };
  struct Values {
    SparqlValues _inlineValues;
    size_t _id;
  };
  struct GroupGraphPattern {
    ParsedQuery::GraphPattern _child;
  };
  struct Optional {
    ParsedQuery::GraphPattern _child;
  };
  struct Minus {
    ParsedQuery::GraphPattern _child;
  };
  struct Union {
    ParsedQuery::GraphPattern _child1;
    ParsedQuery::GraphPattern _child2;
  };
  struct Subquery {
    ParsedQuery _subquery;
  };

  struct TransPath {
    // The name of the left and right end of the transitive operation
    std::string _left;
    std::string _right;
    // The name of the left and right end of the subpath
    std::string _innerLeft;
    std::string _innerRight;
    size_t _min = 0;
    size_t _max = 0;
    ParsedQuery::GraphPattern _childGraphPattern;
  };

<<<<<<< HEAD
  struct Bind {
    struct Constant {
      int64_t _value = 0;
      string _repr;
      Constant() = default;
      explicit Constant(int64_t val): _value(val), _repr(std::to_string(val)){}
      // TODO<joka921> in c++ 20 we have constexpr strings.
      static constexpr const char* Name = "Constant";
      vector<string*> strings() {
        return {&_repr};
      }
      [[nodiscard]] string getDescriptor() const { return _repr; }
    };
    struct Sum {
      static constexpr const char* Name = "Sum";
      string _var1, _var2;
      vector<string*> strings() { return {&_var1, &_var2}; }
      [[nodiscard]] string getDescriptor() const {
        return _var1 + " + " + _var2;
      }
    };

    struct Rename {
      static constexpr const char* Name = "Rename";
      string _var;
      vector<string*> strings() { return {&_var}; }
      [[nodiscard]] string getDescriptor() const { return _var; }
    };
    std::variant<Rename, Constant, Sum> _input;
    std::string _target;

    vector<const string*> strings() const {
      auto r = std::visit([](auto&& arg) { return arg.strings(); },
                          const_cast<decltype(_input)&>(_input));
      vector<const string*> res{r.begin(), r.end()};
      res.push_back(&_target);
      return res;
    }

    [[nodiscard]] constexpr const char* operationName() const {
      return std::visit([](auto&& arg) { return arg.Name; }, _input);
    }

    string getDescriptor() const {
      auto inner =
          std::visit([](auto&& arg) { return arg.getDescriptor(); }, _input);
      return "BIND (" + inner + " AS " + _target + ")";
    }
  };

  std::variant<Optional, Union, Subquery, TransPath, Bind, BasicGraphPattern,
               Values>
=======
  std::variant<BasicGraphPattern, GroupGraphPattern, Optional, Union, Subquery,
               TransPath, Values, Minus>
>>>>>>> fe25ef6b
      variant_;
  template <typename A, typename... Args,
            typename = std::enable_if_t<
                !std::is_base_of_v<GraphPatternOperation, std::decay_t<A>>>>
  GraphPatternOperation(A&& a, Args&&... args)
      : variant_(std::forward<A>(a), std::forward<Args>(args)...) {}
  GraphPatternOperation() = delete;
  GraphPatternOperation(const GraphPatternOperation&) = default;
  GraphPatternOperation(GraphPatternOperation&&) noexcept = default;
  GraphPatternOperation& operator=(const GraphPatternOperation&) = default;
  GraphPatternOperation& operator=(GraphPatternOperation&&) noexcept = default;

  template <typename T>
  constexpr bool is() noexcept {
    return std::holds_alternative<T>(variant_);
  }

  template <typename F>
  decltype(auto) visit(F f) {
    return std::visit(f, variant_);
  }

  template <typename F>
  decltype(auto) visit(F f) const {
    return std::visit(f, variant_);
  }
  template <class T>
  constexpr T& get() {
    return std::get<T>(variant_);
  }
  template <class T>
  constexpr const T& get() const {
    return std::get<T>(variant_);
  }

  auto& getBasic() { return get<BasicGraphPattern>(); }
  const auto& getBasic() const { return get<BasicGraphPattern>(); }

  void toString(std::ostringstream& os, int indentation = 0) const;
};<|MERGE_RESOLUTION|>--- conflicted
+++ resolved
@@ -388,7 +388,6 @@
     ParsedQuery::GraphPattern _childGraphPattern;
   };
 
-<<<<<<< HEAD
   struct Bind {
     struct Constant {
       int64_t _value = 0;
@@ -440,11 +439,7 @@
   };
 
   std::variant<Optional, Union, Subquery, TransPath, Bind, BasicGraphPattern,
-               Values>
-=======
-  std::variant<BasicGraphPattern, GroupGraphPattern, Optional, Union, Subquery,
-               TransPath, Values, Minus>
->>>>>>> fe25ef6b
+               Values, Minus>
       variant_;
   template <typename A, typename... Args,
             typename = std::enable_if_t<
