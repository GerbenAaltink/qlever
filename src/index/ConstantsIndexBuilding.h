// Copyright 2018, University of Freiburg,
// Chair of Algorithms and Data Structures.
// Author: Johannes Kalmbach <johannes.kalmbach@gmail.com>
#pragma once

#include <string>

// Constants which are only used during index creation

// here we store all the literals in a text file, which will be externalized.
// This file is only temporary since the final extneralized literals format is
// binary and will be created from this file
const std::string EXTERNAL_LITS_TEXT_FILE_NAME = ".externalized-text";

// Determines the maximum number of bytes of an internal literal (before
// compression). Every literal larger as this size is externalized regardless
// of its language tag
static const size_t MAX_INTERNAL_LITERAL_BYTES = 1024;

// How many lines are parsed at once during index creation.
// Reduce to save RAM
static const int NUM_TRIPLES_PER_PARTIAL_VOCAB = 10'000'000;

// How many Triples is the Buffer supposed to parse ahead.
// If too big, the memory consumption is high, if too low we possibly lose speed
static const size_t PARSER_BATCH_SIZE = 1'000'000;

// That many triples does the turtle parser have to buffer before the call to
// getline returns (unless our input reaches EOF). This makes parsing from
// streams faster.
static const size_t PARSER_MIN_TRIPLES_AT_ONCE = 100'000;

// When reading from a file, Chunks of this size will
// be fed to the parser at once (100 MiB)
inline std::atomic<size_t>& FILE_BUFFER_SIZE() {
  static std::atomic<size_t> fileBufferSize = 100 * (1ul << 20);
  return fileBufferSize;
}

// When the BZIP2 parser encouters a parsing exception it will increase its
// buffer and try again (we have no other way currently to determine if the
// exception was "real" or only because we cut a statement in the middle. Once
// it holds this many bytes in total, it will assume that there was indeed an
// Exception. (Only works safely if no Turtle statement is longer than this
// size. I think currently 1 GB should be enough for this., this is 10MB per
// triple average over 1000 triples.
static const size_t BZIP2_MAX_TOTAL_BUFFER_SIZE = 1 << 30;

// If a single relation has more than this number of triples, it will be
// buffered into an MmapVector during the creation of the relations;
static const size_t THRESHOLD_RELATION_CREATION = 2 << 20;

// ________________________________________________________________
static const std::string PARTIAL_VOCAB_FILE_NAME = ".tmp.partial-vocabulary.";
static const std::string PARTIAL_MMAP_IDS = ".tmp.partial-ids-mmap.";

// ________________________________________________________________
static const std::string TMP_BASENAME_COMPRESSION =
    ".tmp.for-prefix-compression.";

// _________________________________________________________________
// The degree of parallelism that is used for the index building step, where the
// unique elements of the vocabulary are identified via hash maps. Typically, 6
// is a good value. On systems with very few CPUs, a lower value might be
// beneficial.
constexpr size_t NUM_PARALLEL_ITEM_MAPS = 6;

// The number of threads that are parsing in parallel, when the parallel Turtle
// parser is used.
constexpr size_t NUM_PARALLEL_PARSER_THREADS = 5;

// Increasing the following two constants increases the RAM usage without much
// benefit to the performance.

// The number of unparsed blocks of triples, that may wait for parsing at the
// same time
constexpr size_t QUEUE_SIZE_BEFORE_PARALLEL_PARSING = 10;
// The number of parsed blocks of triples, that may wait for parsing at the same
// time
constexpr size_t QUEUE_SIZE_AFTER_PARALLEL_PARSING = 10;

<<<<<<< HEAD
// The uncompressed size in bytes of a block of the permutations. Currently 8MB
// is chosen which is well suited for zstd compression
//
// NOTE: For playing around with `DeltaTriples`, I am setting this to a
// deliberately small number.
constexpr size_t BLOCKSIZE_COMPRESSED_METADATA = 100'000;
=======
// The uncompressed size in bytes of a block of the permutations.
//
// NOTE: This used to be `1 << 23` (over 8M), which is fairly large (we always
// need to decompress at least one whole block, even when reading only few
// triples). With 100K, the total space for all the `CompressedBlockMetadata` is
// still small compared to the rest of the index. However, with 100K, and single
// block is just 10K compresse, which might result in sub-optimal IO-efficiency
// when reading many blocks. We take 500K as a compromise.
constexpr size_t BLOCKSIZE_COMPRESSED_METADATA = 500'000;
>>>>>>> 499c6120
<|MERGE_RESOLUTION|>--- conflicted
+++ resolved
@@ -79,21 +79,12 @@
 // time
 constexpr size_t QUEUE_SIZE_AFTER_PARALLEL_PARSING = 10;
 
-<<<<<<< HEAD
-// The uncompressed size in bytes of a block of the permutations. Currently 8MB
-// is chosen which is well suited for zstd compression
-//
-// NOTE: For playing around with `DeltaTriples`, I am setting this to a
-// deliberately small number.
-constexpr size_t BLOCKSIZE_COMPRESSED_METADATA = 100'000;
-=======
 // The uncompressed size in bytes of a block of the permutations.
 //
 // NOTE: This used to be `1 << 23` (over 8M), which is fairly large (we always
 // need to decompress at least one whole block, even when reading only few
 // triples). With 100K, the total space for all the `CompressedBlockMetadata` is
-// still small compared to the rest of the index. However, with 100K, and single
-// block is just 10K compresse, which might result in sub-optimal IO-efficiency
+// still small compared to the rest of the index. However, with 100K, a single
+// block is just 10K compressed, which might result in sub-optimal IO-efficiency
 // when reading many blocks. We take 500K as a compromise.
-constexpr size_t BLOCKSIZE_COMPRESSED_METADATA = 500'000;
->>>>>>> 499c6120
+constexpr size_t BLOCKSIZE_COMPRESSED_METADATA = 500'000;