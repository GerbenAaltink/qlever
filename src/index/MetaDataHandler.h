--- conflicted
+++ resolved
@@ -129,7 +129,6 @@
     };
     return std::lower_bound(_vec.begin(), _vec.end(), id, cmp);
   }
-<<<<<<< HEAD
   Iterator lower_bound(Id id) {
     auto cmp = [](const auto& metaData, Id id) {
       return metaData.col0Id_ < id;
@@ -138,164 +137,7 @@
   }
 };
 
-// Class for access to relation metadata stored in a hash map. Specifically, our
-// index uses this with `M = HashMap<Id, CompressedRelationMetadata>>`; see
-// `index/IndexMetaData.h`
-template <class hashMap>
-class MetaDataWrapperHashMap {
- private:
-  // The map that maps each existing relation ID to its metadata object.
-  hashMap _map;
-
-  // The relation IDs in sorted order. This is only computed by the `serialize`
-  // function defined by `AD_SERIALIZE_FRIEND_FUNCTION` below.
-  std::vector<typename hashMap::key_type> _sortedKeys;
-
- public:
-  // An iterator with an additional method `getId()` that gives the relation ID
-  // of the current metadata object.
-  template <typename BaseIterator>
-  struct AddGetIdIterator : public BaseIterator {
-    using BaseIterator::BaseIterator;
-    AddGetIdIterator(BaseIterator base) : BaseIterator{base} {}
-    [[nodiscard]] Id getId() const { return (*this)->second.col0Id_; }
-    [[nodiscard]] const auto& getMetaData() const { return (*this)->second; }
-    static Id getIdFromElement(const typename BaseIterator::value_type& v) {
-      return v.second.col0Id_;
-    }
-    static auto getNumRowsFromElement(
-        const typename BaseIterator::value_type& v) {
-      return v.second.numRows_;
-    }
-  };
-  using Iterator = AddGetIdIterator<typename hashMap::iterator>;
-  using ConstIterator = AddGetIdIterator<typename hashMap::const_iterator>;
-
-  using value_type = typename hashMap::mapped_type;
-
-  // An iterator on the underlying hashMap that iterates over the elements
-  // in order. This is used for deterministically exporting the underlying
-  // permutation.
-  static inline auto getSortedKey = [](const auto& wrapper,
-                                       uint64_t i) -> decltype(auto) {
-    const auto& m = wrapper.getUnderlyingHashMap();
-    return *m.find(wrapper.sortedKeys()[i]);
-  };
-
-  using ConstOrderedIteratorBase =
-      ad_utility::IteratorForAccessOperator<MetaDataWrapperHashMap,
-                                            decltype(getSortedKey)>;
-  using ConstOrderedIterator = AddGetIdIterator<ConstOrderedIteratorBase>;
-
-  // nothing to do here, since the default constructor of the hashMap does
-  // everything we want
-  explicit MetaDataWrapperHashMap() = default;
-  // nothing to setup, but has  to be defined to meet template requirements
-  void setup(){};
-
-  // _______________________________________________________________
-  size_t size() const { return _map.size(); }
-
-  // __________________________________________________________________
-  ConstIterator cbegin() const { return _map.begin(); }
-  ConstIterator begin() const { return _map.begin(); }
-
-  // __________________________________________________________________
-  Iterator begin() { return _map.begin(); }
-
-  // _________________________________________________________________________
-  ConstOrderedIterator ordered_begin() const {
-    return ConstOrderedIterator{this, 0};
-  }
-
-  // ____________________________________________________________
-  ConstIterator cend() const { return _map.end(); }
-  ConstIterator end() const { return _map.end(); }
-
-  // ____________________________________________________________
-  Iterator end() { return _map.end(); }
-
-  // _________________________________________________________________________
-  ConstOrderedIterator ordered_end() const {
-    AD_CONTRACT_CHECK(size() == _sortedKeys.size());
-    return ConstOrderedIterator{this, size()};
-  }
-
-  // ____________________________________________________________
-  void set(Id id, value_type value) {
-    _map[id] = std::move(value);
-    if (!_sortedKeys.empty()) {
-      AD_CONTRACT_CHECK(id > _sortedKeys.back());
-    }
-    _sortedKeys.push_back(id);
-  }
-
-  const auto& getUnderlyingHashMap() const { return _map; }
-
-  // __________________________________________________________
-  const value_type& getAsserted(Id id) const {
-    auto it = _map.find(id);
-    AD_CONTRACT_CHECK(it != _map.end());
-    return std::cref(it->second);
-  }
-
-  // __________________________________________________________
-  value_type& operator[](Id id) {
-    auto it = _map.find(id);
-    AD_CONTRACT_CHECK(it != _map.end());
-    return std::ref(it->second);
-  }
-
-  // ________________________________________________________
-  size_t count(Id id) const {
-    // can either be 1 or 0 for map-like types
-    return _map.count(id);
-  }
-
-  // Defines a friend method `serialize`, see the macro definition for details.
-  AD_SERIALIZE_FRIEND_FUNCTION(MetaDataWrapperHashMap) {
-    serializer | arg._map;
-    if constexpr (ad_utility::serialization::ReadSerializer<S>) {
-      arg._sortedKeys.clear();
-      arg._sortedKeys.reserve(arg.size());
-      for (const auto& [key, value] : arg) {
-        (void)value;  // Silence the warning about `value` being unused.
-        arg._sortedKeys.push_back(key);
-      }
-      std::sort(arg._sortedKeys.begin(), arg._sortedKeys.end());
-    }
-  }
-
-  const auto& sortedKeys() const { return _sortedKeys; }
-
-  // The following are needed in `DeltaTriples::findTripleResult`, so that we
-  // have a common interface for all permutations. The functionality is as
-  // follows:
-  //
-  // If a metadata object with the given `id` exists, return it (or rather, an
-  // iterator to the corresponding key-value pair in the hash map).  If it is
-  // not contained, return `end()`.
-  //
-  // This makes sense because this class is only used for storing the metadata
-  // of the POS and PSO permutations. If we search an ID of a predicate that
-  // does not exist in the index, it will get an ID from the local vocab, which
-  // is larger than all existing IDs.
-  //
-  // TODO: This is not quite correct. We might insert a triple where the
-  // predicate has an ID that exists in the original index, but it just hasn't
-  // been used for a predicate in the original index. Then `end()` is not the
-  // right answer when searching for that triple, but we indeed need the sorted
-  // sequence of IDs (solution: just use an ordered `std::map` instead of an
-  // unordered `HashMap`).
-  //
-  // (Note that this is different for OPS and OSP, because objects can also be
-  // values and values that did not previously exist in the index get an
-  // ID that can be properly compared with existing IDs. But that works find
-  // because we store the metadata for OPS and OSP, as well as for SOP and SPO,
-  // using a vector, see the class `MetaDataWrapperDense` above.)
-  ConstIterator lower_bound(Id id) const { return _map.find(id); }
-  Iterator lower_bound(Id id) { return _map.find(id); }
-=======
-  M _vec;
->>>>>>> 95d1a342
-};+// =======
+//   M _vec;
+// };
+// >>>>>>> master